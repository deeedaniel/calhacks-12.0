const express = require("express");
require("dotenv").config();
const cors = require("cors");
const GeminiClient = require("./lib/gemini-client");
const NotionTools = require("./lib/notion-tools");
const GithubTools = require("./lib/github-tools");
<<<<<<< HEAD
const db = require("./lib/database");
=======
const SlackTools = require("./lib/slack-tools");
>>>>>>> a3320e9e
const axios = require("axios");
const FormData = require("form-data");

const app = express();
const PORT = process.env.PORT || 3001;

// Initialize AI and tools
let geminiClient;
let notionTools;
let githubTools;
let slackTools;

try {
  // Initialize Gemini client
  if (!process.env.GEMINI_API_KEY) {
    console.warn("Warning: GEMINI_API_KEY not found in environment variables");
  } else {
    geminiClient = new GeminiClient(process.env.GEMINI_API_KEY);
    console.log("✅ Gemini client initialized");
  }

  // Initialize Notion tools
  if (!process.env.NOTION_API_KEY) {
    console.warn("Warning: NOTION_API_KEY not found in environment variables");
  } else {
    notionTools = new NotionTools(
      process.env.NOTION_API_KEY,
      process.env.NOTION_VERSION
    );
    console.log("✅ Notion tools initialized");
  }

  // Initialize GitHub tools
  if (!process.env.GITHUB_ACCESS_TOKEN) {
    console.warn(
      "Warning: GITHUB_ACCESS_TOKEN not found in environment variables"
    );
  } else {
    githubTools = new GithubTools(process.env.GITHUB_ACCESS_TOKEN);
    console.log("✅ GitHub tools initialized (repo: deeedaniel/calhacks-12.0)");
  }

  // Initialize Slack tools
  if (!process.env.SLACK_USER_TOKEN) {
    console.warn(
      "Warning: SLACK_USER_TOKEN not found in environment variables"
    );
  } else {
    slackTools = new SlackTools(process.env.SLACK_USER_TOKEN);
    console.log("✅ Slack tools initialized");
  }
} catch (error) {
  console.error("❌ Error initializing services:", error.message);
}

// CORS middleware
app.use(
  cors({
    origin: process.env.FRONTEND_URL || "http://localhost:5173",
    credentials: true,
    methods: ["GET", "POST", "PUT", "DELETE", "OPTIONS"],
    allowedHeaders: [
      "Origin",
      "X-Requested-With",
      "Content-Type",
      "Accept",
      "Authorization",
    ],
  })
);
app.use(express.json());
app.use(express.urlencoded({ extended: true }));

// ========== USER ENDPOINTS ==========

// Get all users
app.get("/api/users", async (req, res) => {
  try {
    const users = await db.getAllUsers();
    
    return res.json({
      success: true,
      message: "Users retrieved successfully",
      timestamp: new Date().toISOString(),
      data: users,
    });
  } catch (error) {
    console.error("Get users error:", error);
    return res.status(500).json({
      success: false,
      message: error.message,
      timestamp: new Date().toISOString(),
      data: null,
    });
  }
});

// Get specific user by ID
app.get("/api/users/:userId", async (req, res) => {
  try {
    const { userId } = req.params;
    const user = await db.getUserById(userId);
    
    return res.json({
      success: true,
      message: "User retrieved successfully",
      timestamp: new Date().toISOString(),
      data: user,
    });
  } catch (error) {
    console.error("Get user error:", error);
    return res.status(404).json({
      success: false,
      message: "User not found",
      timestamp: new Date().toISOString(),
      data: null,
    });
  }
});

// Get user by email
app.get("/api/users/email/:email", async (req, res) => {
  try {
    const { email } = req.params;
    const user = await db.getUserByEmail(email);
    
    if (!user) {
      return res.status(404).json({
        success: false,
        message: "User not found",
        timestamp: new Date().toISOString(),
        data: null,
      });
    }
    
    return res.json({
      success: true,
      message: "User retrieved successfully",
      timestamp: new Date().toISOString(),
      data: user,
    });
  } catch (error) {
    console.error("Get user by email error:", error);
    return res.status(500).json({
      success: false,
      message: error.message,
      timestamp: new Date().toISOString(),
      data: null,
    });
  }
});

// Get user statistics
app.get("/api/users/:userId/stats", async (req, res) => {
  try {
    const { userId } = req.params;
    const stats = await db.getUserStats(userId);
    
    return res.json({
      success: true,
      message: "User statistics retrieved successfully",
      timestamp: new Date().toISOString(),
      data: stats,
    });
  } catch (error) {
    console.error("Get user stats error:", error);
    return res.status(500).json({
      success: false,
      message: error.message,
      timestamp: new Date().toISOString(),
      data: null,
    });
  }
});

// ========== CONVERSATION ENDPOINTS ==========

// Get all conversations for a user
app.get("/api/users/:userId/conversations", async (req, res) => {
  try {
    const { userId } = req.params;
    const conversations = await db.getUserConversations(userId);
    
    return res.json({
      success: true,
      message: "Conversations retrieved successfully",
      timestamp: new Date().toISOString(),
      data: conversations,
    });
  } catch (error) {
    console.error("Get conversations error:", error);
    return res.status(500).json({
      success: false,
      message: error.message,
      timestamp: new Date().toISOString(),
      data: null,
    });
  }
});

// Get specific conversation with all messages
app.get("/api/conversations/:conversationId", async (req, res) => {
  try {
    const { conversationId } = req.params;
    const conversation = await db.getConversation(conversationId);
    
    return res.json({
      success: true,
      message: "Conversation retrieved successfully",
      timestamp: new Date().toISOString(),
      data: conversation,
    });
  } catch (error) {
    console.error("Get conversation error:", error);
    return res.status(404).json({
      success: false,
      message: "Conversation not found",
      timestamp: new Date().toISOString(),
      data: null,
    });
  }
});

// Create a new conversation
app.post("/api/conversations", async (req, res) => {
  try {
    const { userId, title } = req.body;
    
    if (!userId) {
      return res.status(400).json({
        success: false,
        message: "userId is required",
        timestamp: new Date().toISOString(),
        data: null,
      });
    }
    
    const conversation = await db.createConversation(userId, title);
    
    return res.json({
      success: true,
      message: "Conversation created successfully",
      timestamp: new Date().toISOString(),
      data: conversation,
    });
  } catch (error) {
    console.error("Create conversation error:", error);
    return res.status(500).json({
      success: false,
      message: error.message,
      timestamp: new Date().toISOString(),
      data: null,
    });
  }
});

// Update conversation (e.g., change title)
app.put("/api/conversations/:conversationId", async (req, res) => {
  try {
    const { conversationId } = req.params;
    const { title } = req.body;
    
    const conversation = await db.updateConversation(conversationId, { title });
    
    return res.json({
      success: true,
      message: "Conversation updated successfully",
      timestamp: new Date().toISOString(),
      data: conversation,
    });
  } catch (error) {
    console.error("Update conversation error:", error);
    return res.status(500).json({
      success: false,
      message: error.message,
      timestamp: new Date().toISOString(),
      data: null,
    });
  }
});

// Delete conversation
app.delete("/api/conversations/:conversationId", async (req, res) => {
  try {
    const { conversationId } = req.params;
    await db.deleteConversation(conversationId);
    
    return res.json({
      success: true,
      message: "Conversation deleted successfully",
      timestamp: new Date().toISOString(),
      data: null,
    });
  } catch (error) {
    console.error("Delete conversation error:", error);
    return res.status(500).json({
      success: false,
      message: error.message,
      timestamp: new Date().toISOString(),
      data: null,
    });
  }
});

// Routes
app.get("/api/health", (req, res) => {
  res.json({
    success: true,
    message: "Server is running!",
    timestamp: new Date().toISOString(),
    data: null,
  });
});

app.get("/api/hello", (req, res) => {
  res.json({
    success: true,
    message: "Hello from the backend!",
    timestamp: new Date().toISOString(),
    data: {
      greeting: "Welcome to the API",
      version: "1.0.0",
    },
  });
});

// Send Slack message as user (requires SLACK_USER_TOKEN)
app.post("/api/slack/user-message", async (req, res) => {
  try {
    const slackUserToken = process.env.SLACK_USER_TOKEN;
    if (!slackUserToken) {
      return res.status(503).json({
        success: false,
        message: "Slack user token not configured. Set SLACK_USER_TOKEN.",
        timestamp: new Date().toISOString(),
        data: null,
      });
    }

    const { channel, text } = req.body || {};
    if (!channel || !text) {
      return res.status(400).json({
        success: false,
        message: "channel and text are required",
        timestamp: new Date().toISOString(),
        data: null,
      });
    }

    const result = await axios.post(
      "https://slack.com/api/chat.postMessage",
      { channel, text },
      { headers: { Authorization: `Bearer ${slackUserToken}` } }
    );

    return res.json({
      success: !!result.data?.ok,
      message: result.data?.ok
        ? "Message posted"
        : result.data?.error || "slack_error",
      timestamp: new Date().toISOString(),
      data: result.data,
    });
  } catch (err) {
    const errorMsg = err.response?.data?.error || err.message;
    return res.status(500).json({
      success: false,
      message: `Slack post error: ${errorMsg}`,
      timestamp: new Date().toISOString(),
      data: err.response?.data || null,
    });
  }
});

// Lookup Slack user by email (requires SLACK_USER_TOKEN)
app.get("/api/slack/user-by-email", async (req, res) => {
  try {
    const slackUserToken = process.env.SLACK_USER_TOKEN;
    if (!slackUserToken) {
      return res.status(503).json({
        success: false,
        message: "Slack user token not configured. Set SLACK_USER_TOKEN.",
        timestamp: new Date().toISOString(),
        data: null,
      });
    }

    const email = req.query.email;
    if (!email) {
      return res.status(400).json({
        success: false,
        message: "email is required as a query param",
        timestamp: new Date().toISOString(),
        data: null,
      });
    }

    const result = await axios.get(
      "https://slack.com/api/users.lookupByEmail",
      {
        params: { email },
        headers: { Authorization: `Bearer ${slackUserToken}` },
      }
    );

    return res.status(result.data?.ok ? 200 : 400).json({
      success: !!result.data?.ok,
      message: result.data?.ok
        ? "User found"
        : result.data?.error || "slack_error",
      timestamp: new Date().toISOString(),
      data: result.data,
    });
  } catch (err) {
    const errorMsg = err.response?.data?.error || err.message;
    return res.status(500).json({
      success: false,
      message: `Slack lookup error: ${errorMsg}`,
      timestamp: new Date().toISOString(),
      data: err.response?.data || null,
    });
  }
});

// Send a DM to a Slack user by userId or email (requires SLACK_USER_TOKEN)
app.post("/api/slack/dm-user", async (req, res) => {
  try {
    const slackUserToken = process.env.SLACK_USER_TOKEN;
    if (!slackUserToken) {
      return res.status(503).json({
        success: false,
        message: "Slack user token not configured. Set SLACK_USER_TOKEN.",
        timestamp: new Date().toISOString(),
        data: null,
      });
    }

    let { userId, email, text } = req.body || {};
    if (!text || (!userId && !email)) {
      return res.status(400).json({
        success: false,
        message: "text and (userId or email) are required",
        timestamp: new Date().toISOString(),
        data: null,
      });
    }

    // If email provided, resolve to userId
    if (!userId && email) {
      const lookup = await axios.get(
        "https://slack.com/api/users.lookupByEmail",
        {
          params: { email },
          headers: { Authorization: `Bearer ${slackUserToken}` },
        }
      );
      if (!lookup.data?.ok) {
        return res.status(404).json({
          success: false,
          message: lookup.data?.error || "user_not_found",
          timestamp: new Date().toISOString(),
          data: lookup.data,
        });
      }
      userId = lookup.data?.user?.id;
    }

    // First try posting directly to the user ID (works for user tokens in many workspaces)
    let postResp = await axios.post(
      "https://slack.com/api/chat.postMessage",
      { channel: userId, text },
      {
        headers: {
          Authorization: `Bearer ${slackUserToken}`,
          "Content-Type": "application/json; charset=utf-8",
        },
      }
    );

    // If Slack rejects with channel_not_found, try opening a DM first
    if (
      !postResp.data?.ok &&
      ["channel_not_found", "not_in_channel"].includes(postResp.data?.error)
    ) {
      const openResp = await axios.post(
        "https://slack.com/api/conversations.open",
        { users: userId },
        { headers: { Authorization: `Bearer ${slackUserToken}` } }
      );
      if (!openResp.data?.ok) {
        return res.status(400).json({
          success: false,
          message: openResp.data?.error || "failed_to_open_dm",
          timestamp: new Date().toISOString(),
          data: openResp.data,
        });
      }
      const dmChannelId = openResp.data?.channel?.id;
      postResp = await axios.post(
        "https://slack.com/api/chat.postMessage",
        { channel: dmChannelId, text },
        { headers: { Authorization: `Bearer ${slackUserToken}` } }
      );
    }

    return res.status(postResp.data?.ok ? 200 : 400).json({
      success: !!postResp.data?.ok,
      message: postResp.data?.ok
        ? "DM sent"
        : postResp.data?.error || "slack_error",
      timestamp: new Date().toISOString(),
      data: postResp.data,
    });
  } catch (err) {
    const errorMsg = err.response?.data?.error || err.message;
    return res.status(500).json({
      success: false,
      message: `Slack DM error: ${errorMsg}`,
      timestamp: new Date().toISOString(),
      data: err.response?.data || null,
    });
  }
});

// Upload a file to Slack by URL (requires SLACK_USER_TOKEN)
app.post("/api/slack/file-upload", async (req, res) => {
  try {
    const slackUserToken = process.env.SLACK_USER_TOKEN;
    if (!slackUserToken) {
      return res.status(503).json({
        success: false,
        message: "Slack user token not configured. Set SLACK_USER_TOKEN.",
        timestamp: new Date().toISOString(),
        data: null,
      });
    }

    const { fileUrl, channels, threadTs, filename, title, initialComment } =
      req.body || {};
    if (!fileUrl) {
      return res.status(400).json({
        success: false,
        message: "fileUrl is required",
        timestamp: new Date().toISOString(),
        data: null,
      });
    }

    // Fetch the file as a stream
    const fileResp = await axios.get(fileUrl, { responseType: "stream" });
    const derivedName =
      filename || new URL(fileUrl).pathname.split("/").pop() || "upload";

    const form = new FormData();
    form.append("file", fileResp.data, { filename: derivedName });

    // Slack expects comma-separated channel IDs when multiple
    if (channels && Array.isArray(channels) && channels.length > 0) {
      form.append("channels", channels.join(","));
    } else if (typeof channels === "string" && channels.trim()) {
      form.append("channels", channels.trim());
    }

    if (threadTs) form.append("thread_ts", threadTs);
    if (title) form.append("title", title);
    if (initialComment) form.append("initial_comment", initialComment);

    const headers = {
      ...form.getHeaders(),
      Authorization: `Bearer ${slackUserToken}`,
    };

    const uploadResp = await axios.post(
      "https://slack.com/api/files.upload",
      form,
      { headers }
    );

    return res.status(uploadResp.data?.ok ? 200 : 400).json({
      success: !!uploadResp.data?.ok,
      message: uploadResp.data?.ok
        ? "File uploaded"
        : uploadResp.data?.error || "slack_error",
      timestamp: new Date().toISOString(),
      data: uploadResp.data,
    });
  } catch (err) {
    const errorMsg = err.response?.data?.error || err.message;
    return res.status(500).json({
      success: false,
      message: `Slack file upload error: ${errorMsg}`,
      timestamp: new Date().toISOString(),
      data: err.response?.data || null,
    });
  }
});

<<<<<<< HEAD
// Chat endpoint with database persistence and MCP tool calling
=======
// Helper function to determine if a message requires tool usage
function requiresTools(message) {
  const lowerMessage = message.toLowerCase();

  // Keywords that indicate tool usage is needed
  const actionKeywords = [
    "create",
    "add",
    "make",
    "build",
    "setup",
    "configure",
    "send",
    "post",
    "upload",
    "share",
    "message",
    "notion",
    "slack",
    "github",
    "task",
    "issue",
    "project",
    "split",
    "organize",
    "manage",
    "update",
    "delete",
    "get",
    "fetch",
    "retrieve",
    "find",
    "search",
    "list",
    "commit",
    "push",
    "pull",
    "merge",
    "review",
  ];

  // Check if message contains action keywords
  const hasActionKeywords = actionKeywords.some((keyword) =>
    lowerMessage.includes(keyword)
  );

  // Check for question patterns that might need tools
  const hasToolQuestions =
    /\b(what|how|when|where|which|who)\b.*\b(notion|slack|github|project|task|issue|commit)\b/.test(
      lowerMessage
    );

  // Simple greetings and casual conversation
  const casualPatterns = [
    /^(hi|hello|hey|sup|yo)$/,
    /^(how are you|what's up|how's it going)$/,
    /^(thanks|thank you|thx)$/,
    /^(bye|goodbye|see you|later)$/,
    /^(ok|okay|cool|nice|great|awesome)$/,
    /^(yes|no|maybe|sure|alright)$/,
  ];

  const isCasual = casualPatterns.some((pattern) =>
    pattern.test(lowerMessage.trim())
  );

  // If it's clearly casual, don't use tools
  if (isCasual) {
    return false;
  }

  // If it has action keywords or tool-related questions, use tools
  return hasActionKeywords || hasToolQuestions;
}

// Chat endpoint with MCP tool calling
>>>>>>> a3320e9e
app.post("/api/chat", async (req, res) => {
  try {
    const { message, userId, conversationId } = req.body;

    // Validate required fields
    if (!message) {
      return res.status(400).json({
        success: false,
        message: "Message is required",
        timestamp: new Date().toISOString(),
        data: null,
      });
    }

    if (!userId) {
      return res.status(400).json({
        success: false,
        message: "userId is required",
        timestamp: new Date().toISOString(),
        data: null,
      });
    }

    if (!geminiClient) {
      return res.status(503).json({
        success: false,
        message:
          "Gemini AI service not available. Please check GEMINI_API_KEY configuration.",
        timestamp: new Date().toISOString(),
        data: null,
      });
    }

<<<<<<< HEAD
    // Get or create conversation
    let conversation;
    if (conversationId) {
      // Verify conversation exists and belongs to user
      conversation = await db.getConversation(conversationId);
      if (!conversation || conversation.user_id !== userId) {
        return res.status(403).json({
          success: false,
          message: "Conversation not found or access denied",
          timestamp: new Date().toISOString(),
          data: null,
        });
      }
    } else {
      // Create new conversation
      conversation = await db.createConversation(userId, "New Chat");
      console.log(`📝 Created new conversation: ${conversation.id}`);
    }

    // Save user message to database
    await db.createMessage(conversation.id, userId, "user", message);
    console.log(`💬 User message saved to conversation ${conversation.id}`);

    // Get conversation history from database
    const conversationHistory = await db.getConversationHistory(conversation.id);

    // Get available tools
    const tools = [
      ...(notionTools ? notionTools.getFunctionDeclarations() : []),
      ...(githubTools ? githubTools.getFunctionDeclarations() : []),
    ];

    const availableFunctions = {
      ...(notionTools ? notionTools.getAvailableFunctions() : {}),
      ...(githubTools ? githubTools.getAvailableFunctions() : {}),
    };

    // Use iterative tool loop so the model can chain calls
    const loopResult = await geminiClient.runToolLoop(
      message,
      tools,
      availableFunctions,
      conversationHistory
    );
=======
    // Check if the message requires tool usage
    const needsTools = requiresTools(message);

    let loopResult;

    if (needsTools) {
      // Get available tools
      const tools = [
        ...(notionTools ? notionTools.getFunctionDeclarations() : []),
        ...(githubTools ? githubTools.getFunctionDeclarations() : []),
        ...(slackTools ? slackTools.getFunctionDeclarations() : []),
      ];

      const availableFunctions = {
        ...(notionTools ? notionTools.getAvailableFunctions() : {}),
        ...(githubTools ? githubTools.getAvailableFunctions() : {}),
        ...(slackTools ? slackTools.getAvailableFunctions() : {}),
      };

      // Use iterative tool loop so the model can chain calls (e.g., getProjectContext -> addNotionTask*)
      loopResult = await geminiClient.runToolLoop(
        message,
        tools,
        availableFunctions,
        conversationHistory
      );
    } else {
      // For casual conversation, use simple generation without tools
      loopResult = await geminiClient.generateSimpleResponse(
        message,
        conversationHistory
      );
    }
>>>>>>> a3320e9e

    // Light logs for debugging
    if (loopResult.functionCalls?.length) {
      console.log(
        "🔧 Function calls executed:",
        loopResult.functionCalls.map((fc) => fc.name)
      );
    }

    // Save AI response to database
    await db.createMessage(
      conversation.id,
      userId,
      "assistant",
      loopResult.content,
      loopResult.functionCalls || null,
      loopResult.functionResults || null
    );
    console.log(`🤖 AI response saved to conversation ${conversation.id}`);

    return res.json({
      success: true,
      message: "Chat response generated successfully",
      timestamp: new Date().toISOString(),
      data: {
        conversationId: conversation.id,
        response: loopResult.content,
        functionCalls: loopResult.functionCalls || [],
        functionResults: loopResult.functionResults || [],
        usage: loopResult.usage,
      },
    });
  } catch (error) {
    console.error("Chat endpoint error:", error);
    return res.status(500).json({
      success: false,
      message: `Chat error: ${error.message}`,
      timestamp: new Date().toISOString(),
      data: null,
    });
  }
});

// Notion API test endpoint
app.get("/api/notion/test", async (req, res) => {
  try {
    if (!notionTools) {
      return res.status(503).json({
        success: false,
        message:
          "Notion service not available. Please check NOTION_API_KEY configuration.",
        timestamp: new Date().toISOString(),
        data: null,
      });
    }

    const testResult = await notionTools.testConnection();

    return res.json({
      success: testResult.success,
      message: testResult.message,
      timestamp: new Date().toISOString(),
      data: testResult.data || testResult.error,
    });
  } catch (error) {
    console.error("Notion test error:", error);
    return res.status(500).json({
      success: false,
      message: `Notion test error: ${error.message}`,
      timestamp: new Date().toISOString(),
      data: null,
    });
  }
});

// Get available tools endpoint
app.get("/api/tools", (req, res) => {
  try {
    const tools = [
      ...(notionTools ? notionTools.getFunctionDeclarations() : []),
      ...(githubTools ? githubTools.getFunctionDeclarations() : []),
      ...(slackTools ? slackTools.getFunctionDeclarations() : []),
    ];

    return res.json({
      success: true,
      message: "Available tools retrieved successfully",
      timestamp: new Date().toISOString(),
      data: {
        tools: tools,
        count: tools.length,
        services: {
          gemini: !!geminiClient,
          notion: !!notionTools,
          github: !!githubTools,
          slack: !!slackTools,
        },
      },
    });
  } catch (error) {
    console.error("Tools endpoint error:", error);
    return res.status(500).json({
      success: false,
      message: `Tools error: ${error.message}`,
      timestamp: new Date().toISOString(),
      data: null,
    });
  }
});

// 404 handler - must come before error handler
app.use((req, res, next) => {
  res.status(404).json({
    success: false,
    message: "Route not found",
    timestamp: new Date().toISOString(),
    data: null,
  });
});

// Error handling middleware - must be last
app.use((err, req, res, next) => {
  console.error(err.stack);
  res.status(500).json({
    success: false,
    message: "Something went wrong!",
    timestamp: new Date().toISOString(),
    data: null,
  });
});

app.listen(PORT, () => {
  console.log(`Server is running on port ${PORT}`);
  console.log(`Health check: http://localhost:${PORT}/api/health`);
});<|MERGE_RESOLUTION|>--- conflicted
+++ resolved
@@ -4,11 +4,8 @@
 const GeminiClient = require("./lib/gemini-client");
 const NotionTools = require("./lib/notion-tools");
 const GithubTools = require("./lib/github-tools");
-<<<<<<< HEAD
 const db = require("./lib/database");
-=======
 const SlackTools = require("./lib/slack-tools");
->>>>>>> a3320e9e
 const axios = require("axios");
 const FormData = require("form-data");
 
@@ -88,7 +85,7 @@
 app.get("/api/users", async (req, res) => {
   try {
     const users = await db.getAllUsers();
-    
+
     return res.json({
       success: true,
       message: "Users retrieved successfully",
@@ -111,7 +108,7 @@
   try {
     const { userId } = req.params;
     const user = await db.getUserById(userId);
-    
+
     return res.json({
       success: true,
       message: "User retrieved successfully",
@@ -134,7 +131,7 @@
   try {
     const { email } = req.params;
     const user = await db.getUserByEmail(email);
-    
+
     if (!user) {
       return res.status(404).json({
         success: false,
@@ -143,7 +140,7 @@
         data: null,
       });
     }
-    
+
     return res.json({
       success: true,
       message: "User retrieved successfully",
@@ -166,7 +163,7 @@
   try {
     const { userId } = req.params;
     const stats = await db.getUserStats(userId);
-    
+
     return res.json({
       success: true,
       message: "User statistics retrieved successfully",
@@ -191,7 +188,7 @@
   try {
     const { userId } = req.params;
     const conversations = await db.getUserConversations(userId);
-    
+
     return res.json({
       success: true,
       message: "Conversations retrieved successfully",
@@ -214,7 +211,7 @@
   try {
     const { conversationId } = req.params;
     const conversation = await db.getConversation(conversationId);
-    
+
     return res.json({
       success: true,
       message: "Conversation retrieved successfully",
@@ -236,7 +233,7 @@
 app.post("/api/conversations", async (req, res) => {
   try {
     const { userId, title } = req.body;
-    
+
     if (!userId) {
       return res.status(400).json({
         success: false,
@@ -245,9 +242,9 @@
         data: null,
       });
     }
-    
+
     const conversation = await db.createConversation(userId, title);
-    
+
     return res.json({
       success: true,
       message: "Conversation created successfully",
@@ -270,9 +267,9 @@
   try {
     const { conversationId } = req.params;
     const { title } = req.body;
-    
+
     const conversation = await db.updateConversation(conversationId, { title });
-    
+
     return res.json({
       success: true,
       message: "Conversation updated successfully",
@@ -295,7 +292,7 @@
   try {
     const { conversationId } = req.params;
     await db.deleteConversation(conversationId);
-    
+
     return res.json({
       success: true,
       message: "Conversation deleted successfully",
@@ -606,9 +603,6 @@
   }
 });
 
-<<<<<<< HEAD
-// Chat endpoint with database persistence and MCP tool calling
-=======
 // Helper function to determine if a message requires tool usage
 function requiresTools(message) {
   const lowerMessage = message.toLowerCase();
@@ -684,8 +678,82 @@
   return hasActionKeywords || hasToolQuestions;
 }
 
-// Chat endpoint with MCP tool calling
->>>>>>> a3320e9e
+// Helper function to determine if a message requires tool usage
+function requiresTools(message) {
+  const lowerMessage = message.toLowerCase();
+
+  // Keywords that indicate tool usage is needed
+  const actionKeywords = [
+    "create",
+    "add",
+    "make",
+    "build",
+    "setup",
+    "configure",
+    "send",
+    "post",
+    "upload",
+    "share",
+    "message",
+    "notion",
+    "slack",
+    "github",
+    "task",
+    "issue",
+    "project",
+    "split",
+    "organize",
+    "manage",
+    "update",
+    "delete",
+    "get",
+    "fetch",
+    "retrieve",
+    "find",
+    "search",
+    "list",
+    "commit",
+    "push",
+    "pull",
+    "merge",
+    "review",
+  ];
+
+  // Check if message contains action keywords
+  const hasActionKeywords = actionKeywords.some((keyword) =>
+    lowerMessage.includes(keyword)
+  );
+
+  // Check for question patterns that might need tools
+  const hasToolQuestions =
+    /\b(what|how|when|where|which|who)\b.*\b(notion|slack|github|project|task|issue|commit)\b/.test(
+      lowerMessage
+    );
+
+  // Simple greetings and casual conversation
+  const casualPatterns = [
+    /^(hi|hello|hey|sup|yo)$/,
+    /^(how are you|what's up|how's it going)$/,
+    /^(thanks|thank you|thx)$/,
+    /^(bye|goodbye|see you|later)$/,
+    /^(ok|okay|cool|nice|great|awesome)$/,
+    /^(yes|no|maybe|sure|alright)$/,
+  ];
+
+  const isCasual = casualPatterns.some((pattern) =>
+    pattern.test(lowerMessage.trim())
+  );
+
+  // If it's clearly casual, don't use tools
+  if (isCasual) {
+    return false;
+  }
+
+  // If it has action keywords or tool-related questions, use tools
+  return hasActionKeywords || hasToolQuestions;
+}
+
+// Chat endpoint with database persistence and MCP tool calling
 app.post("/api/chat", async (req, res) => {
   try {
     const { message, userId, conversationId } = req.body;
@@ -719,7 +787,6 @@
       });
     }
 
-<<<<<<< HEAD
     // Get or create conversation
     let conversation;
     if (conversationId) {
@@ -744,27 +811,19 @@
     console.log(`💬 User message saved to conversation ${conversation.id}`);
 
     // Get conversation history from database
-    const conversationHistory = await db.getConversationHistory(conversation.id);
-
-    // Get available tools
-    const tools = [
-      ...(notionTools ? notionTools.getFunctionDeclarations() : []),
-      ...(githubTools ? githubTools.getFunctionDeclarations() : []),
-    ];
-
-    const availableFunctions = {
-      ...(notionTools ? notionTools.getAvailableFunctions() : {}),
-      ...(githubTools ? githubTools.getAvailableFunctions() : {}),
-    };
-
-    // Use iterative tool loop so the model can chain calls
-    const loopResult = await geminiClient.runToolLoop(
-      message,
-      tools,
-      availableFunctions,
-      conversationHistory
-    );
-=======
+    const conversationHistory = await db.getConversationHistory(
+      conversation.id
+    );
+
+    // Save user message to database
+    await db.createMessage(conversation.id, userId, "user", message);
+    console.log(`💬 User message saved to conversation ${conversation.id}`);
+
+    // Get conversation history from database
+    const conversationHistory = await db.getConversationHistory(
+      conversation.id
+    );
+
     // Check if the message requires tool usage
     const needsTools = requiresTools(message);
 
@@ -798,7 +857,6 @@
         conversationHistory
       );
     }
->>>>>>> a3320e9e
 
     // Light logs for debugging
     if (loopResult.functionCalls?.length) {
