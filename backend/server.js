const express = require("express");
require("dotenv").config();
const cors = require("cors");
const GeminiClient = require("./lib/gemini-client");
const NotionTools = require("./lib/notion-tools");
const GithubTools = require("./lib/github-tools");
<<<<<<< HEAD
const db = require("./lib/database");
const TeamTools = require("./lib/team-tools");
const SlackTools = require("./lib/slack-tools");
=======
const JiraTools = require("./lib/jira-tools");
>>>>>>> fec3b558
const axios = require("axios");
const FormData = require("form-data");
const fetch = require("node-fetch");

const app = express();
const PORT = process.env.PORT || 3001;

// Initialize AI and tools
let geminiClient;
let notionTools;
let githubTools;
<<<<<<< HEAD
let slackTools;
let teamTools;
=======
let jiraTools;
// Helper: fetch all issues for a project (paginated)
// async function readAllIssues({
//   projectKey = process.env.JIRA_PROJECT_KEY || "KAN",
//   limit = 300,
//   startAt = 0,
// } = {}) {
//   const baseUrl = (process.env.JIRA_BASE_URL || "").replace(/\/$/, "");
//   const url = `${baseUrl}/rest/api/3/search/jql`;
//   console.log("FINALURL", url);
//   const email = process.env.JIRA_EMAIL;
//   const apiToken = process.env.JIRA_API_TOKEN;

//   const pageSize = 100; // Jira max
//   const issues = [];
//   let cursor = startAt;
//   let total = 0;

//   do {
//     const maxResults = Math.min(pageSize, limit - issues.length);
//     if (maxResults <= 0) break;

//     const resp = await axios.post(
//       url,
//       {
//         jql: `project = "${projectKey}" ORDER BY updated DESC`,
//         startAt: cursor,
//         maxResults,
//         fields: ["key", "summary", "status", "description", "updated"],
//       },
//       {
//         auth: { username: email, password: apiToken },
//         headers: {
//           Accept: "application/json",
//           "Content-Type": "application/json",
//         },
//       }
//     );

//     const fetched = Array.isArray(resp.data?.issues) ? resp.data.issues : [];
//     total = Number.isFinite(resp.data?.total)
//       ? resp.data.total
//       : fetched.length;
//     issues.push(...fetched);
//     cursor += fetched.length;
//   } while (
//     issues.length < Math.min(limit, total) &&
//     issues.length % pageSize === 0
//   );

//   return issues;
// }

async function fetchJiraIssues({
  projectKey = "KAN",
  maxResults = 50,
  fields = ["key", "summary", "status"],
}) {
  const jql = `project = ${projectKey}`;
  const fieldsParam = fields.join(",");

  const url = `https://fusioncalhacks.atlassian.net/rest/api/3/search/jql`;

  try {
    const response = await axios.get(url, {
      params: {
        jql: jql,
        maxResults: maxResults,
        fields: fieldsParam,
      },
      auth: {
        username: process.env.JIRA_EMAIL,
        password: process.env.JIRA_API_TOKEN,
      },
      headers: {
        Accept: "application/json",
      },
    });

    return response.data.issues;
  } catch (error) {
    const errorMsg = error.response?.data?.errorMessages || error.message;
    throw new Error(`Failed to fetch Jira issues: ${errorMsg}`);
  }
}
>>>>>>> fec3b558

try {
  // Initialize Gemini client
  if (!process.env.GEMINI_API_KEY) {
    console.warn("Warning: GEMINI_API_KEY not found in environment variables");
  } else {
    geminiClient = new GeminiClient(process.env.GEMINI_API_KEY);
    console.log("✅ Gemini client initialized");
  }

  // Initialize Notion tools
  if (!process.env.NOTION_API_KEY) {
    console.warn("Warning: NOTION_API_KEY not found in environment variables");
  } else {
    notionTools = new NotionTools(
      process.env.NOTION_API_KEY,
      process.env.NOTION_VERSION
    );
    console.log("✅ Notion tools initialized");
  }

  // Initialize GitHub tools
  if (!process.env.GITHUB_ACCESS_TOKEN) {
    console.warn(
      "Warning: GITHUB_ACCESS_TOKEN not found in environment variables"
    );
  } else {
    githubTools = new GithubTools(process.env.GITHUB_ACCESS_TOKEN);
    console.log("✅ GitHub tools initialized (repo: deeedaniel/calhacks-12.0)");
  }

<<<<<<< HEAD
  // Initialize Slack tools
  if (!process.env.SLACK_USER_TOKEN) {
    console.warn(
      "Warning: SLACK_USER_TOKEN not found in environment variables"
    );
  } else {
    slackTools = new SlackTools(process.env.SLACK_USER_TOKEN);
    console.log("✅ Slack tools initialized");
  }

  // Initialize Team tools (Supabase-backed)
  teamTools = new TeamTools();
  console.log("✅ Team tools initialized (Supabase users)");
=======
  // Initialize Jira tools
  if (
    !process.env.JIRA_BASE_URL ||
    !process.env.JIRA_EMAIL ||
    !process.env.JIRA_API_TOKEN
  ) {
    console.warn(
      "Warning: JIRA_BASE_URL, JIRA_EMAIL, or JIRA_API_TOKEN not found in environment variables"
    );
  } else {
    jiraTools = new JiraTools(
      process.env.JIRA_BASE_URL,
      process.env.JIRA_EMAIL,
      process.env.JIRA_API_TOKEN
    );
    console.log("✅ Jira tools initialized");
  }
>>>>>>> fec3b558
} catch (error) {
  console.error("❌ Error initializing services:", error.message);
}

// CORS middleware
app.use(
  cors({
    origin: process.env.FRONTEND_URL || "http://localhost:5173",
    credentials: true,
    methods: ["GET", "POST", "PUT", "DELETE", "OPTIONS"],
    allowedHeaders: [
      "Origin",
      "X-Requested-With",
      "Content-Type",
      "Accept",
      "Authorization",
    ],
  })
);
app.use(express.json());
app.use(express.urlencoded({ extended: true }));

// ========== USER ENDPOINTS ==========

// Get all users
app.get("/api/users", async (req, res) => {
  try {
    const users = await db.getAllUsers();

    return res.json({
      success: true,
      message: "Users retrieved successfully",
      timestamp: new Date().toISOString(),
      data: users,
    });
  } catch (error) {
    console.error("Get users error:", error);
    return res.status(500).json({
      success: false,
      message: error.message,
      timestamp: new Date().toISOString(),
      data: null,
    });
  }
});

// Get specific user by ID
app.get("/api/users/:userId", async (req, res) => {
  try {
    const { userId } = req.params;
    const user = await db.getUserById(userId);

    return res.json({
      success: true,
      message: "User retrieved successfully",
      timestamp: new Date().toISOString(),
      data: user,
    });
  } catch (error) {
    console.error("Get user error:", error);
    return res.status(404).json({
      success: false,
      message: "User not found",
      timestamp: new Date().toISOString(),
      data: null,
    });
  }
});

// Get user by email
app.get("/api/users/email/:email", async (req, res) => {
  try {
    const { email } = req.params;
    const user = await db.getUserByEmail(email);

    if (!user) {
      return res.status(404).json({
        success: false,
        message: "User not found",
        timestamp: new Date().toISOString(),
        data: null,
      });
    }

    return res.json({
      success: true,
      message: "User retrieved successfully",
      timestamp: new Date().toISOString(),
      data: user,
    });
  } catch (error) {
    console.error("Get user by email error:", error);
    return res.status(500).json({
      success: false,
      message: error.message,
      timestamp: new Date().toISOString(),
      data: null,
    });
  }
});

// Get user statistics
app.get("/api/users/:userId/stats", async (req, res) => {
  try {
    const { userId } = req.params;
    const stats = await db.getUserStats(userId);

    return res.json({
      success: true,
      message: "User statistics retrieved successfully",
      timestamp: new Date().toISOString(),
      data: stats,
    });
  } catch (error) {
    console.error("Get user stats error:", error);
    return res.status(500).json({
      success: false,
      message: error.message,
      timestamp: new Date().toISOString(),
      data: null,
    });
  }
});

// ========== CONVERSATION ENDPOINTS ==========

// Get all conversations for a user
app.get("/api/users/:userId/conversations", async (req, res) => {
  try {
    const { userId } = req.params;
    const conversations = await db.getUserConversations(userId);

    return res.json({
      success: true,
      message: "Conversations retrieved successfully",
      timestamp: new Date().toISOString(),
      data: conversations,
    });
  } catch (error) {
    console.error("Get conversations error:", error);
    return res.status(500).json({
      success: false,
      message: error.message,
      timestamp: new Date().toISOString(),
      data: null,
    });
  }
});

// Get all conversations (no auth; returns everything)
app.get("/api/conversations", async (req, res) => {
  try {
    const conversations = await db.getAllConversations();

    return res.json({
      success: true,
      message: "All conversations retrieved successfully",
      timestamp: new Date().toISOString(),
      data: conversations,
    });
  } catch (error) {
    console.error("Get all conversations error:", error);
    return res.status(500).json({
      success: false,
      message: error.message,
      timestamp: new Date().toISOString(),
      data: null,
    });
  }
});

// Get specific conversation with all messages
app.get("/api/conversations/:conversationId", async (req, res) => {
  try {
    const { conversationId } = req.params;
    const conversation = await db.getConversation(conversationId);

    return res.json({
      success: true,
      message: "Conversation retrieved successfully",
      timestamp: new Date().toISOString(),
      data: conversation,
    });
  } catch (error) {
    console.error("Get conversation error:", error);
    return res.status(404).json({
      success: false,
      message: "Conversation not found",
      timestamp: new Date().toISOString(),
      data: null,
    });
  }
});

// Create a new conversation
app.post("/api/conversations", async (req, res) => {
  try {
    const { userId, title } = req.body;

    // if (!userId) {
    //   return res.status(400).json({
    //     success: false,
    //     message: "userId is required",
    //     timestamp: new Date().toISOString(),
    //     data: null,
    //   });
    // }

    const conversation = await db.createConversation(userId || null, title);

    return res.json({
      success: true,
      message: "Conversation created successfully",
      timestamp: new Date().toISOString(),
      data: conversation,
    });
  } catch (error) {
    console.error("Create conversation error:", error);
    return res.status(500).json({
      success: false,
      message: error.message,
      timestamp: new Date().toISOString(),
      data: null,
    });
  }
});

// Update conversation (e.g., change title)
app.put("/api/conversations/:conversationId", async (req, res) => {
  try {
    const { conversationId } = req.params;
    const { title } = req.body;

    const conversation = await db.updateConversation(conversationId, { title });

    return res.json({
      success: true,
      message: "Conversation updated successfully",
      timestamp: new Date().toISOString(),
      data: conversation,
    });
  } catch (error) {
    console.error("Update conversation error:", error);
    return res.status(500).json({
      success: false,
      message: error.message,
      timestamp: new Date().toISOString(),
      data: null,
    });
  }
});

// Delete conversation
app.delete("/api/conversations/:conversationId", async (req, res) => {
  try {
    const { conversationId } = req.params;
    await db.deleteConversation(conversationId);

    return res.json({
      success: true,
      message: "Conversation deleted successfully",
      timestamp: new Date().toISOString(),
      data: null,
    });
  } catch (error) {
    console.error("Delete conversation error:", error);
    return res.status(500).json({
      success: false,
      message: error.message,
      timestamp: new Date().toISOString(),
      data: null,
    });
  }
});

// Routes
app.get("/api/health", (req, res) => {
  res.json({
    success: true,
    message: "Server is running!",
    timestamp: new Date().toISOString(),
    data: null,
  });
});

app.get("/api/hello", (req, res) => {
  res.json({
    success: true,
    message: "Hello from the backend!",
    timestamp: new Date().toISOString(),
    data: {
      greeting: "Welcome to the API",
      version: "1.0.0",
    },
  });
});

// GET /api/jira/read-all-issues?projectKey=KAN&limit=300&startAt=0
app.post("/api/jira/read-all-issues", async (req, res) => {
  try {
    const projectKey =
      req.body.projectKey || process.env.JIRA_PROJECT_KEY || "KAN";
    const limit = Math.min(Number(req.body.limit) || 300, 300);

    // Use the new helper; Jira caps maxResults at 100 per call
    const maxResults = Math.min(limit, 100);
    const issues = await fetchJiraIssues({
      projectKey,
      maxResults,
      fields: ["key", "summary", "status", "updated"],
    });

    // compact payload for ranking
    const compact = (issues || []).map((it) => ({
      key: it.key,
      summary: it.fields?.summary || "",
      status: it.fields?.status?.name || "",
      updated: it.fields?.updated || "",
    }));

    res.json({
      success: true,
      message: "Issues fetched",
      timestamp: new Date().toISOString(),
      data: {
        projectKey,
        count: compact.length,
        total: compact.length,
        issues: compact,
      },
    });
  } catch (err) {
    res.status(500).json({
      success: false,
      message: `Jira read-all-issues error: ${
        err.response?.data?.errorMessages || err.message
      }`,
      timestamp: new Date().toISOString(),
      data: err.response?.data || null,
    });
  }
});

// Send Slack message as user (requires SLACK_USER_TOKEN)
app.post("/api/slack/user-message", async (req, res) => {
  try {
    const slackUserToken = process.env.SLACK_USER_TOKEN;
    if (!slackUserToken) {
      return res.status(503).json({
        success: false,
        message: "Slack user token not configured. Set SLACK_USER_TOKEN.",
        timestamp: new Date().toISOString(),
        data: null,
      });
    }

    const { channel, text } = req.body || {};
    if (!channel || !text) {
      return res.status(400).json({
        success: false,
        message: "channel and text are required",
        timestamp: new Date().toISOString(),
        data: null,
      });
    }

    const result = await axios.post(
      "https://slack.com/api/chat.postMessage",
      { channel, text },
      { headers: { Authorization: `Bearer ${slackUserToken}` } }
    );

    return res.json({
      success: !!result.data?.ok,
      message: result.data?.ok
        ? "Message posted"
        : result.data?.error || "slack_error",
      timestamp: new Date().toISOString(),
      data: result.data,
    });
  } catch (err) {
    const errorMsg = err.response?.data?.error || err.message;
    return res.status(500).json({
      success: false,
      message: `Slack post error: ${errorMsg}`,
      timestamp: new Date().toISOString(),
      data: err.response?.data || null,
    });
  }
});

// Update Jira issue fields (summary, description ADF, labels, plus raw fields)
app.post("/api/jira/update-issue", async (req, res) => {
  try {
    const baseUrl = process.env.JIRA_BASE_URL;
    const email = process.env.JIRA_EMAIL;
    const apiToken = process.env.JIRA_API_TOKEN;

    if (!baseUrl || !email || !apiToken) {
      return res.status(503).json({
        success: false,
        message:
          "Jira not configured. Set JIRA_BASE_URL, JIRA_EMAIL, JIRA_API_TOKEN.",
        timestamp: new Date().toISOString(),
        data: null,
      });
    }

    const { issueKey, summary, description, labels, fields } = req.body || {};
    if (!issueKey) {
      return res.status(400).json({
        success: false,
        message: "issueKey is required",
        timestamp: new Date().toISOString(),
        data: null,
      });
    }

    // Build fields payload
    const fieldsPayload = { ...(fields || {}) };

    if (typeof summary === "string") {
      fieldsPayload.summary = summary;
    }

    // Accept plain text or ADF for description
    if (description !== undefined) {
      if (
        description &&
        typeof description === "object" &&
        description.type === "doc"
      ) {
        fieldsPayload.description = description;
      } else if (typeof description === "string") {
        fieldsPayload.description = {
          type: "doc",
          version: 1,
          content: [
            {
              type: "paragraph",
              content: description
                ? [
                    {
                      type: "text",
                      text: description,
                    },
                  ]
                : [],
            },
          ],
        };
      } else if (description === null) {
        // Clear description
        fieldsPayload.description = null;
      }
    }

    if (Array.isArray(labels)) {
      fieldsPayload.labels = labels;
    }

    const url = `${baseUrl.replace(
      /\/$/,
      ""
    )}/rest/api/3/issue/${encodeURIComponent(issueKey)}`;
    await axios.put(
      url,
      { fields: fieldsPayload },
      {
        auth: { username: email, password: apiToken },
        headers: { "Content-Type": "application/json" },
      }
    );

    return res.json({
      success: true,
      message: `Issue ${issueKey} updated`,
      timestamp: new Date().toISOString(),
      data: { issueKey, updated: Object.keys(fieldsPayload) },
    });
  } catch (err) {
    const status = err.response?.status || 500;
    const errorMsg = err.response?.data || err.message;
    return res.status(status >= 400 && status < 600 ? status : 500).json({
      success: false,
      message: `Jira update issue error: ${
        typeof errorMsg === "string" ? errorMsg : JSON.stringify(errorMsg)
      }`,
      timestamp: new Date().toISOString(),
      data: err.response?.data || null,
    });
  }
});

// Lookup Slack user by email (requires SLACK_USER_TOKEN)
app.get("/api/slack/user-by-email", async (req, res) => {
  try {
    const slackUserToken = process.env.SLACK_USER_TOKEN;
    if (!slackUserToken) {
      return res.status(503).json({
        success: false,
        message: "Slack user token not configured. Set SLACK_USER_TOKEN.",
        timestamp: new Date().toISOString(),
        data: null,
      });
    }

    const email = req.query.email;
    if (!email) {
      return res.status(400).json({
        success: false,
        message: "email is required as a query param",
        timestamp: new Date().toISOString(),
        data: null,
      });
    }

    const result = await axios.get(
      "https://slack.com/api/users.lookupByEmail",
      {
        params: { email },
        headers: { Authorization: `Bearer ${slackUserToken}` },
      }
    );

    return res.status(result.data?.ok ? 200 : 400).json({
      success: !!result.data?.ok,
      message: result.data?.ok
        ? "User found"
        : result.data?.error || "slack_error",
      timestamp: new Date().toISOString(),
      data: result.data,
    });
  } catch (err) {
    const errorMsg = err.response?.data?.error || err.message;
    return res.status(500).json({
      success: false,
      message: `Slack lookup error: ${errorMsg}`,
      timestamp: new Date().toISOString(),
      data: err.response?.data || null,
    });
  }
});

// Send a DM to a Slack user by userId or email (requires SLACK_USER_TOKEN)
app.post("/api/slack/dm-user", async (req, res) => {
  try {
    const slackUserToken = process.env.SLACK_USER_TOKEN;
    if (!slackUserToken) {
      return res.status(503).json({
        success: false,
        message: "Slack user token not configured. Set SLACK_USER_TOKEN.",
        timestamp: new Date().toISOString(),
        data: null,
      });
    }

    let { userId, email, text } = req.body || {};
    if (!text || (!userId && !email)) {
      return res.status(400).json({
        success: false,
        message: "text and (userId or email) are required",
        timestamp: new Date().toISOString(),
        data: null,
      });
    }

    // If email provided, resolve to userId
    if (!userId && email) {
      const lookup = await axios.get(
        "https://slack.com/api/users.lookupByEmail",
        {
          params: { email },
          headers: { Authorization: `Bearer ${slackUserToken}` },
        }
      );
      if (!lookup.data?.ok) {
        return res.status(404).json({
          success: false,
          message: lookup.data?.error || "user_not_found",
          timestamp: new Date().toISOString(),
          data: lookup.data,
        });
      }
      userId = lookup.data?.user?.id;
    }

    // First try posting directly to the user ID (works for user tokens in many workspaces)
    let postResp = await axios.post(
      "https://slack.com/api/chat.postMessage",
      { channel: userId, text },
      {
        headers: {
          Authorization: `Bearer ${slackUserToken}`,
          "Content-Type": "application/json; charset=utf-8",
        },
      }
    );

    // If Slack rejects with channel_not_found, try opening a DM first
    if (
      !postResp.data?.ok &&
      ["channel_not_found", "not_in_channel"].includes(postResp.data?.error)
    ) {
      const openResp = await axios.post(
        "https://slack.com/api/conversations.open",
        { users: userId },
        { headers: { Authorization: `Bearer ${slackUserToken}` } }
      );
      if (!openResp.data?.ok) {
        return res.status(400).json({
          success: false,
          message: openResp.data?.error || "failed_to_open_dm",
          timestamp: new Date().toISOString(),
          data: openResp.data,
        });
      }
      const dmChannelId = openResp.data?.channel?.id;
      postResp = await axios.post(
        "https://slack.com/api/chat.postMessage",
        { channel: dmChannelId, text },
        { headers: { Authorization: `Bearer ${slackUserToken}` } }
      );
    }

    return res.status(postResp.data?.ok ? 200 : 400).json({
      success: !!postResp.data?.ok,
      message: postResp.data?.ok
        ? "DM sent"
        : postResp.data?.error || "slack_error",
      timestamp: new Date().toISOString(),
      data: postResp.data,
    });
  } catch (err) {
    const errorMsg = err.response?.data?.error || err.message;
    return res.status(500).json({
      success: false,
      message: `Slack DM error: ${errorMsg}`,
      timestamp: new Date().toISOString(),
      data: err.response?.data || null,
    });
  }
});

app.post("/api/jira/create-task", async (req, res) => {
  const { summary, description } = req.body;
  const response = await axios.post(
    "https://your-domain.atlassian.net/rest/api/3/issue",
    {
      fields: {
        project: { key: "PROJ" },
        summary,
        description,
        issuetype: { name: "Task" },
      },
    },
    {
      headers: {
        Authorization: `Basic ${process.env.JIRA_API_TOKEN}`,
        "Content-Type": "application/json",
      },
    }
  );
  res.json(response.data);
});

// Upload a file to Slack by URL (requires SLACK_USER_TOKEN)
app.post("/api/slack/file-upload", async (req, res) => {
  try {
    const slackUserToken = process.env.SLACK_USER_TOKEN;
    if (!slackUserToken) {
      return res.status(503).json({
        success: false,
        message: "Slack user token not configured. Set SLACK_USER_TOKEN.",
        timestamp: new Date().toISOString(),
        data: null,
      });
    }

    const { fileUrl, channels, threadTs, filename, title, initialComment } =
      req.body || {};
    if (!fileUrl) {
      return res.status(400).json({
        success: false,
        message: "fileUrl is required",
        timestamp: new Date().toISOString(),
        data: null,
      });
    }

    // Fetch the file as a stream
    const fileResp = await axios.get(fileUrl, { responseType: "stream" });
    const derivedName =
      filename || new URL(fileUrl).pathname.split("/").pop() || "upload";

    const form = new FormData();
    form.append("file", fileResp.data, { filename: derivedName });

    // Slack expects comma-separated channel IDs when multiple
    if (channels && Array.isArray(channels) && channels.length > 0) {
      form.append("channels", channels.join(","));
    } else if (typeof channels === "string" && channels.trim()) {
      form.append("channels", channels.trim());
    }

    if (threadTs) form.append("thread_ts", threadTs);
    if (title) form.append("title", title);
    if (initialComment) form.append("initial_comment", initialComment);

    const headers = {
      ...form.getHeaders(),
      Authorization: `Bearer ${slackUserToken}`,
    };

    const uploadResp = await axios.post(
      "https://slack.com/api/files.upload",
      form,
      { headers }
    );

    return res.status(uploadResp.data?.ok ? 200 : 400).json({
      success: !!uploadResp.data?.ok,
      message: uploadResp.data?.ok
        ? "File uploaded"
        : uploadResp.data?.error || "slack_error",
      timestamp: new Date().toISOString(),
      data: uploadResp.data,
    });
  } catch (err) {
    const errorMsg = err.response?.data?.error || err.message;
    return res.status(500).json({
      success: false,
      message: `Slack file upload error: ${errorMsg}`,
      timestamp: new Date().toISOString(),
      data: err.response?.data || null,
    });
  }
});

<<<<<<< HEAD
// Helper function to determine if a message requires tool usage
function requiresTools(message, lastAssistantText = "") {
  const lowerMessage = String(message || "")
    .toLowerCase()
    .trim();
  const lowerAssistant = String(lastAssistantText || "").toLowerCase();

  // Keywords that indicate tool usage is needed
  const actionKeywords = [
    "create",
    "add",
    "make",
    "build",
    "setup",
    "configure",
    "send",
    "post",
    "upload",
    "share",
    "message",
    "notion",
    "slack",
    "github",
    "task",
    "issue",
    "project",
    "split",
    "organize",
    "manage",
    "update",
    "delete",
    "get",
    "fetch",
    "retrieve",
    "find",
    "search",
    "list",
    "commit",
    "push",
    "pull",
    "merge",
    "review",
  ];

  // Check if message contains action keywords
  const hasActionKeywords = actionKeywords.some((keyword) =>
    lowerMessage.includes(keyword)
  );

  // Check for question patterns that might need tools
  const hasToolQuestions =
    /\b(what|how|when|where|which|who)\b.*\b(notion|slack|github|project|task|issue|commit)\b/.test(
      lowerMessage
    );

  // Simple greetings and casual conversation
  const casualPatterns = [
    /^(hi|hello|hey|sup|yo)$/,
    /^(how are you|what's up|how's it going)$/,
    /^(thanks|thank you|thx)$/,
    /^(bye|goodbye|see you|later)$/,
    /^(ok|okay|cool|nice|great|awesome)$/,
    /^(yes|yep|yeah|sure|alright|please do|go ahead|sounds good)$/,
  ];

  const isCasual = casualPatterns.some((pattern) => pattern.test(lowerMessage));

  // Special case: short approvals after assistant prompts to take action (e.g., Slack DM)
  const assistantWasPromptingAction =
    /should i (send|dm|notify)|\bslack\b|dm slack|message on slack/.test(
      lowerAssistant
    );

  if (isCasual && assistantWasPromptingAction) {
    return true; // treat as approval to proceed with tools
  }

  if (isCasual) {
    return false;
  }

  return hasActionKeywords || hasToolQuestions;
}

// (duplicate requiresTools removed)

// Chat endpoint with database persistence and MCP tool calling
=======
app.post("/api/jira/transition-issue", async (req, res) => {
  try {
    const baseUrl = process.env.JIRA_BASE_URL;
    const email = process.env.JIRA_EMAIL;
    const apiToken = process.env.JIRA_API_TOKEN;

    if (!baseUrl || !email || !apiToken) {
      return res.status(503).json({
        success: false,
        message:
          "Jira not configured. Set JIRA_BASE_URL, JIRA_EMAIL, JIRA_API_TOKEN.",
        timestamp: new Date().toISOString(),
        data: null,
      });
    }

    const { issueKey, targetStatus } = req.body || {};

    if (!issueKey || !targetStatus) {
      return res.status(400).json({
        success: false,
        message: "Both issueKey and targetStatus fields are required.",
        timestamp: new Date().toISOString(),
        data: null,
      });
    }

    // Step 1: Get all available transitions for the issue
    const transitionsResponse = await axios.get(
      `${baseUrl.replace(/\/$/, "")}/rest/api/3/issue/${issueKey}/transitions`,
      {
        auth: { username: email, password: apiToken },
        headers: { Accept: "application/json" },
      }
    );

    const transitions = transitionsResponse.data.transitions;

    // Step 2: Find the transition ID matching the target status name (case-insensitive)
    const transition = transitions.find(
      (t) => t.to && t.to.name.toLowerCase() === targetStatus.toLowerCase()
    );

    if (!transition) {
      return res.status(400).json({
        success: false,
        message: `No transition found to target status '${targetStatus}'. Available: ${transitions
          .map((t) => t.to.name)
          .join(", ")}`,
        timestamp: new Date().toISOString(),
        data: null,
      });
    }

    // Step 3: Trigger the transition to update the issue status
    await axios.post(
      `${baseUrl.replace(/\/$/, "")}/rest/api/3/issue/${issueKey}/transitions`,
      { transition: { id: transition.id } },
      {
        auth: { username: email, password: apiToken },
        headers: { "Content-Type": "application/json" },
      }
    );

    return res.status(200).json({
      success: true,
      message: `Transitioned issue ${issueKey} to status '${targetStatus}'`,
      timestamp: new Date().toISOString(),
      data: null,
    });
  } catch (err) {
    const status = err.response?.status || 500;
    const errorMsg =
      err.response?.data?.errors || err.response?.data || err.message;

    return res.status(status >= 400 && status < 600 ? status : 500).json({
      success: false,
      message: `Jira transition issue error: ${
        typeof errorMsg === "string" ? errorMsg : JSON.stringify(errorMsg)
      }`,
      timestamp: new Date().toISOString(),
      data: err.response?.data || null,
    });
  }
});

// Create a Jira issue (requires JIRA_BASE_URL, JIRA_EMAIL, JIRA_API_TOKEN)
app.post("/api/jira/issue", async (req, res) => {
  try {
    const baseUrl = process.env.JIRA_BASE_URL;
    const email = process.env.JIRA_EMAIL;
    const apiToken = process.env.JIRA_API_TOKEN;

    if (!baseUrl || !email || !apiToken) {
      return res.status(503).json({
        success: false,
        message:
          "Jira not configured. Set JIRA_BASE_URL, JIRA_EMAIL, JIRA_API_TOKEN.",
        timestamp: new Date().toISOString(),
        data: null,
      });
    }

    const {
      projectKey = process.env.JIRA_PROJECT_KEY || "KAN",
      summary,
      description,
      issueType = "Task",
      labels = [],
    } = req.body || {};

    if (!summary) {
      return res.status(400).json({
        success: false,
        message: "summary is required",
        timestamp: new Date().toISOString(),
        data: null,
      });
    }

    // Allow plain text or ADF object in description
    let adfDescription = description;
    if (!adfDescription || typeof adfDescription === "string") {
      const textValue =
        typeof adfDescription === "string" ? adfDescription : "";
      adfDescription = {
        type: "doc",
        version: 1,
        content: [
          {
            type: "paragraph",
            content: textValue
              ? [
                  {
                    type: "text",
                    text: textValue,
                  },
                ]
              : [],
          },
        ],
      };
    }

    const url = `${baseUrl.replace(/\/$/, "")}/rest/api/3/issue`;
    const payload = {
      fields: {
        project: { key: projectKey },
        summary,
        issuetype: { name: issueType },
        description: adfDescription,
        ...(Array.isArray(labels) && labels.length > 0 ? { labels } : {}),
      },
    };

    const result = await axios.post(url, payload, {
      headers: {
        Accept: "application/json",
        "Content-Type": "application/json",
      },
      auth: { username: email, password: apiToken },
    });

    return res.status(201).json({
      success: true,
      message: `Jira issue created: ${result.data?.key || "OK"}`,
      timestamp: new Date().toISOString(),
      data: result.data,
    });
  } catch (err) {
    const status = err.response?.status || 500;
    const errorMsg =
      err.response?.data?.errors || err.response?.data || err.message;
    return res.status(status >= 400 && status < 600 ? status : 500).json({
      success: false,
      message: `Jira create issue error: ${
        typeof errorMsg === "string" ? errorMsg : JSON.stringify(errorMsg)
      }`,
      timestamp: new Date().toISOString(),
      data: err.response?.data || null,
    });
  }
});

// Chat endpoint with MCP tool calling
>>>>>>> fec3b558
app.post("/api/chat", async (req, res) => {
  try {
    const { message, userId, conversationId } = req.body;

    // Validate required fields
    if (!message) {
      return res.status(400).json({
        success: false,
        message: "Message is required",
        timestamp: new Date().toISOString(),
        data: null,
      });
    }

    // if (!userId) {
    //   return res.status(400).json({
    //     success: false,
    //     message: "userId is required",
    //     timestamp: new Date().toISOString(),
    //     data: null,
    //   });
    // }

    if (!geminiClient) {
      return res.status(503).json({
        success: false,
        message:
          "Gemini AI service not available. Please check GEMINI_API_KEY configuration.",
        timestamp: new Date().toISOString(),
        data: null,
      });
    }

<<<<<<< HEAD
    // Get or create conversation (no ownership checks; userId optional)
    let conversation;
    if (conversationId) {
      conversation = await db.getConversation(conversationId);
      if (!conversation) {
        return res.status(404).json({
          success: false,
          message: "Conversation not found",
          timestamp: new Date().toISOString(),
          data: null,
        });
      }
    } else {
      conversation = await db.createConversation(userId || null, "New Chat");
      console.log(`📝 Created new conversation: ${conversation.id}`);
    }
=======
    // Get available tools
    const tools = [
      ...(notionTools ? notionTools.getFunctionDeclarations() : []),
      ...(githubTools ? githubTools.getFunctionDeclarations() : []),
      ...(jiraTools ? jiraTools.getFunctionDeclarations() : []),
    ];

    const availableFunctions = {
      ...(notionTools ? notionTools.getAvailableFunctions() : {}),
      ...(githubTools ? githubTools.getAvailableFunctions() : {}),
      ...(jiraTools ? jiraTools.getAvailableFunctions() : {}),
    };
>>>>>>> fec3b558

    // Save user message to database
    await db.createMessage(conversation.id, userId || null, "user", message);
    console.log(`💬 User message saved to conversation ${conversation.id}`);

    // Get conversation history (prefer client-provided copy when available)
    const dbHistory = await db.getConversationHistory(conversation.id);
    const conversationHistory =
      Array.isArray(req.body?.conversationHistory) &&
      req.body.conversationHistory.length
        ? req.body.conversationHistory
        : dbHistory;

    // Check if the message requires tool usage (context-aware approvals)
    const lastAssistantText =
      [...(conversationHistory || [])]
        .reverse()
        .find((m) => m.role === "model")
        ?.parts?.map((p) => p.text)
        .join(" ") || "";
    const needsTools = requiresTools(message, lastAssistantText);

    let loopResult;

    if (needsTools) {
      // Get available tools
      const tools = [
        ...(notionTools ? notionTools.getFunctionDeclarations() : []),
        ...(githubTools ? githubTools.getFunctionDeclarations() : []),
        ...(slackTools ? slackTools.getFunctionDeclarations() : []),
        ...(teamTools ? teamTools.getFunctionDeclarations() : []),
      ];

      const availableFunctions = {
        ...(notionTools ? notionTools.getAvailableFunctions() : {}),
        ...(githubTools ? githubTools.getAvailableFunctions() : {}),
        ...(slackTools ? slackTools.getAvailableFunctions() : {}),
        ...(teamTools ? teamTools.getAvailableFunctions() : {}),
      };

      // Use iterative tool loop so the model can chain calls (e.g., getProjectContext -> addNotionTask*)
      loopResult = await geminiClient.runToolLoop(
        message,
        tools,
        availableFunctions,
        conversationHistory
      );
    } else {
      // For casual conversation, use simple generation without tools
      loopResult = await geminiClient.generateSimpleResponse(
        message,
        conversationHistory
      );
    }

    // Light logs for debugging
    if (loopResult.functionCalls?.length) {
      console.log(
        "🔧 Function calls executed:",
        loopResult.functionCalls.map((fc) => fc.name)
      );
    }

    // Save AI response to database
    await db.createMessage(
      conversation.id,
      userId || null,
      "assistant",
      loopResult.content,
      loopResult.functionCalls || null,
      loopResult.functionResults || null
    );
    console.log(`🤖 AI response saved to conversation ${conversation.id}`);

    return res.json({
      success: true,
      message: "Chat response generated successfully",
      timestamp: new Date().toISOString(),
      data: {
        conversationId: conversation.id,
        response: loopResult.content,
        functionCalls: loopResult.functionCalls || [],
        functionResults: loopResult.functionResults || [],
        usage: loopResult.usage,
      },
    });
  } catch (error) {
    console.error("Chat endpoint error:", error);
    return res.status(500).json({
      success: false,
      message: `Chat error: ${error.message}`,
      timestamp: new Date().toISOString(),
      data: null,
    });
  }
});

// Notion API test endpoint
app.get("/api/notion/test", async (req, res) => {
  try {
    if (!notionTools) {
      return res.status(503).json({
        success: false,
        message:
          "Notion service not available. Please check NOTION_API_KEY configuration.",
        timestamp: new Date().toISOString(),
        data: null,
      });
    }

    const testResult = await notionTools.testConnection();

    return res.json({
      success: testResult.success,
      message: testResult.message,
      timestamp: new Date().toISOString(),
      data: testResult.data || testResult.error,
    });
  } catch (error) {
    console.error("Notion test error:", error);
    return res.status(500).json({
      success: false,
      message: `Notion test error: ${error.message}`,
      timestamp: new Date().toISOString(),
      data: null,
    });
  }
});

// Get available tools endpoint
app.get("/api/tools", (req, res) => {
  try {
    const tools = [
      ...(notionTools ? notionTools.getFunctionDeclarations() : []),
      ...(githubTools ? githubTools.getFunctionDeclarations() : []),
<<<<<<< HEAD
      ...(slackTools ? slackTools.getFunctionDeclarations() : []),
      ...(teamTools ? teamTools.getFunctionDeclarations() : []),
=======
      ...(jiraTools ? jiraTools.getFunctionDeclarations() : []),
>>>>>>> fec3b558
    ];

    return res.json({
      success: true,
      message: "Available tools retrieved successfully",
      timestamp: new Date().toISOString(),
      data: {
        tools: tools,
        count: tools.length,
        services: {
          gemini: !!geminiClient,
          notion: !!notionTools,
          github: !!githubTools,
<<<<<<< HEAD
          slack: !!slackTools,
          team: !!teamTools,
=======
          jira: !!jiraTools,
>>>>>>> fec3b558
        },
      },
    });
  } catch (error) {
    console.error("Tools endpoint error:", error);
    return res.status(500).json({
      success: false,
      message: `Tools error: ${error.message}`,
      timestamp: new Date().toISOString(),
      data: null,
    });
  }
});

// 404 handler - must come before error handler
app.use((req, res, next) => {
  res.status(404).json({
    success: false,
    message: "Route not found",
    timestamp: new Date().toISOString(),
    data: null,
  });
});

// Error handling middleware - must be last
app.use((err, req, res, next) => {
  console.error(err.stack);
  res.status(500).json({
    success: false,
    message: "Something went wrong!",
    timestamp: new Date().toISOString(),
    data: null,
  });
});

app.listen(PORT, () => {
  console.log(`Server is running on port ${PORT}`);
  console.log(`Health check: http://localhost:${PORT}/api/health`);
});<|MERGE_RESOLUTION|>--- conflicted
+++ resolved
@@ -4,13 +4,10 @@
 const GeminiClient = require("./lib/gemini-client");
 const NotionTools = require("./lib/notion-tools");
 const GithubTools = require("./lib/github-tools");
-<<<<<<< HEAD
+const JiraTools = require("./lib/jira-tools");
 const db = require("./lib/database");
 const TeamTools = require("./lib/team-tools");
 const SlackTools = require("./lib/slack-tools");
-=======
-const JiraTools = require("./lib/jira-tools");
->>>>>>> fec3b558
 const axios = require("axios");
 const FormData = require("form-data");
 const fetch = require("node-fetch");
@@ -22,10 +19,8 @@
 let geminiClient;
 let notionTools;
 let githubTools;
-<<<<<<< HEAD
 let slackTools;
 let teamTools;
-=======
 let jiraTools;
 // Helper: fetch all issues for a project (paginated)
 // async function readAllIssues({
@@ -111,7 +106,6 @@
     throw new Error(`Failed to fetch Jira issues: ${errorMsg}`);
   }
 }
->>>>>>> fec3b558
 
 try {
   // Initialize Gemini client
@@ -143,7 +137,6 @@
     console.log("✅ GitHub tools initialized (repo: deeedaniel/calhacks-12.0)");
   }
 
-<<<<<<< HEAD
   // Initialize Slack tools
   if (!process.env.SLACK_USER_TOKEN) {
     console.warn(
@@ -157,7 +150,7 @@
   // Initialize Team tools (Supabase-backed)
   teamTools = new TeamTools();
   console.log("✅ Team tools initialized (Supabase users)");
-=======
+
   // Initialize Jira tools
   if (
     !process.env.JIRA_BASE_URL ||
@@ -175,7 +168,6 @@
     );
     console.log("✅ Jira tools initialized");
   }
->>>>>>> fec3b558
 } catch (error) {
   console.error("❌ Error initializing services:", error.message);
 }
@@ -915,7 +907,190 @@
   }
 });
 
-<<<<<<< HEAD
+app.post("/api/jira/transition-issue", async (req, res) => {
+  try {
+    const baseUrl = process.env.JIRA_BASE_URL;
+    const email = process.env.JIRA_EMAIL;
+    const apiToken = process.env.JIRA_API_TOKEN;
+
+    if (!baseUrl || !email || !apiToken) {
+      return res.status(503).json({
+        success: false,
+        message:
+          "Jira not configured. Set JIRA_BASE_URL, JIRA_EMAIL, JIRA_API_TOKEN.",
+        timestamp: new Date().toISOString(),
+        data: null,
+      });
+    }
+
+    const { issueKey, targetStatus } = req.body || {};
+
+    if (!issueKey || !targetStatus) {
+      return res.status(400).json({
+        success: false,
+        message: "Both issueKey and targetStatus fields are required.",
+        timestamp: new Date().toISOString(),
+        data: null,
+      });
+    }
+
+    // Step 1: Get all available transitions for the issue
+    const transitionsResponse = await axios.get(
+      `${baseUrl.replace(/\/$/, "")}/rest/api/3/issue/${issueKey}/transitions`,
+      {
+        auth: { username: email, password: apiToken },
+        headers: { Accept: "application/json" },
+      }
+    );
+
+    const transitions = transitionsResponse.data.transitions;
+
+    // Step 2: Find the transition ID matching the target status name (case-insensitive)
+    const transition = transitions.find(
+      (t) => t.to && t.to.name.toLowerCase() === targetStatus.toLowerCase()
+    );
+
+    if (!transition) {
+      return res.status(400).json({
+        success: false,
+        message: `No transition found to target status '${targetStatus}'. Available: ${transitions
+          .map((t) => t.to.name)
+          .join(", ")}`,
+        timestamp: new Date().toISOString(),
+        data: null,
+      });
+    }
+
+    // Step 3: Trigger the transition to update the issue status
+    await axios.post(
+      `${baseUrl.replace(/\/$/, "")}/rest/api/3/issue/${issueKey}/transitions`,
+      { transition: { id: transition.id } },
+      {
+        auth: { username: email, password: apiToken },
+        headers: { "Content-Type": "application/json" },
+      }
+    );
+
+    return res.status(200).json({
+      success: true,
+      message: `Transitioned issue ${issueKey} to status '${targetStatus}'`,
+      timestamp: new Date().toISOString(),
+      data: null,
+    });
+  } catch (err) {
+    const status = err.response?.status || 500;
+    const errorMsg =
+      err.response?.data?.errors || err.response?.data || err.message;
+
+    return res.status(status >= 400 && status < 600 ? status : 500).json({
+      success: false,
+      message: `Jira transition issue error: ${
+        typeof errorMsg === "string" ? errorMsg : JSON.stringify(errorMsg)
+      }`,
+      timestamp: new Date().toISOString(),
+      data: err.response?.data || null,
+    });
+  }
+});
+
+// Create a Jira issue (requires JIRA_BASE_URL, JIRA_EMAIL, JIRA_API_TOKEN)
+app.post("/api/jira/issue", async (req, res) => {
+  try {
+    const baseUrl = process.env.JIRA_BASE_URL;
+    const email = process.env.JIRA_EMAIL;
+    const apiToken = process.env.JIRA_API_TOKEN;
+
+    if (!baseUrl || !email || !apiToken) {
+      return res.status(503).json({
+        success: false,
+        message:
+          "Jira not configured. Set JIRA_BASE_URL, JIRA_EMAIL, JIRA_API_TOKEN.",
+        timestamp: new Date().toISOString(),
+        data: null,
+      });
+    }
+
+    const {
+      projectKey = process.env.JIRA_PROJECT_KEY || "KAN",
+      summary,
+      description,
+      issueType = "Task",
+      labels = [],
+    } = req.body || {};
+
+    if (!summary) {
+      return res.status(400).json({
+        success: false,
+        message: "summary is required",
+        timestamp: new Date().toISOString(),
+        data: null,
+      });
+    }
+
+    // Allow plain text or ADF object in description
+    let adfDescription = description;
+    if (!adfDescription || typeof adfDescription === "string") {
+      const textValue =
+        typeof adfDescription === "string" ? adfDescription : "";
+      adfDescription = {
+        type: "doc",
+        version: 1,
+        content: [
+          {
+            type: "paragraph",
+            content: textValue
+              ? [
+                  {
+                    type: "text",
+                    text: textValue,
+                  },
+                ]
+              : [],
+          },
+        ],
+      };
+    }
+
+    const url = `${baseUrl.replace(/\/$/, "")}/rest/api/3/issue`;
+    const payload = {
+      fields: {
+        project: { key: projectKey },
+        summary,
+        issuetype: { name: issueType },
+        description: adfDescription,
+        ...(Array.isArray(labels) && labels.length > 0 ? { labels } : {}),
+      },
+    };
+
+    const result = await axios.post(url, payload, {
+      headers: {
+        Accept: "application/json",
+        "Content-Type": "application/json",
+      },
+      auth: { username: email, password: apiToken },
+    });
+
+    return res.status(201).json({
+      success: true,
+      message: `Jira issue created: ${result.data?.key || "OK"}`,
+      timestamp: new Date().toISOString(),
+      data: result.data,
+    });
+  } catch (err) {
+    const status = err.response?.status || 500;
+    const errorMsg =
+      err.response?.data?.errors || err.response?.data || err.message;
+    return res.status(status >= 400 && status < 600 ? status : 500).json({
+      success: false,
+      message: `Jira create issue error: ${
+        typeof errorMsg === "string" ? errorMsg : JSON.stringify(errorMsg)
+      }`,
+      timestamp: new Date().toISOString(),
+      data: err.response?.data || null,
+    });
+  }
+});
+
 // Helper function to determine if a message requires tool usage
 function requiresTools(message, lastAssistantText = "") {
   const lowerMessage = String(message || "")
@@ -1003,193 +1178,6 @@
 // (duplicate requiresTools removed)
 
 // Chat endpoint with database persistence and MCP tool calling
-=======
-app.post("/api/jira/transition-issue", async (req, res) => {
-  try {
-    const baseUrl = process.env.JIRA_BASE_URL;
-    const email = process.env.JIRA_EMAIL;
-    const apiToken = process.env.JIRA_API_TOKEN;
-
-    if (!baseUrl || !email || !apiToken) {
-      return res.status(503).json({
-        success: false,
-        message:
-          "Jira not configured. Set JIRA_BASE_URL, JIRA_EMAIL, JIRA_API_TOKEN.",
-        timestamp: new Date().toISOString(),
-        data: null,
-      });
-    }
-
-    const { issueKey, targetStatus } = req.body || {};
-
-    if (!issueKey || !targetStatus) {
-      return res.status(400).json({
-        success: false,
-        message: "Both issueKey and targetStatus fields are required.",
-        timestamp: new Date().toISOString(),
-        data: null,
-      });
-    }
-
-    // Step 1: Get all available transitions for the issue
-    const transitionsResponse = await axios.get(
-      `${baseUrl.replace(/\/$/, "")}/rest/api/3/issue/${issueKey}/transitions`,
-      {
-        auth: { username: email, password: apiToken },
-        headers: { Accept: "application/json" },
-      }
-    );
-
-    const transitions = transitionsResponse.data.transitions;
-
-    // Step 2: Find the transition ID matching the target status name (case-insensitive)
-    const transition = transitions.find(
-      (t) => t.to && t.to.name.toLowerCase() === targetStatus.toLowerCase()
-    );
-
-    if (!transition) {
-      return res.status(400).json({
-        success: false,
-        message: `No transition found to target status '${targetStatus}'. Available: ${transitions
-          .map((t) => t.to.name)
-          .join(", ")}`,
-        timestamp: new Date().toISOString(),
-        data: null,
-      });
-    }
-
-    // Step 3: Trigger the transition to update the issue status
-    await axios.post(
-      `${baseUrl.replace(/\/$/, "")}/rest/api/3/issue/${issueKey}/transitions`,
-      { transition: { id: transition.id } },
-      {
-        auth: { username: email, password: apiToken },
-        headers: { "Content-Type": "application/json" },
-      }
-    );
-
-    return res.status(200).json({
-      success: true,
-      message: `Transitioned issue ${issueKey} to status '${targetStatus}'`,
-      timestamp: new Date().toISOString(),
-      data: null,
-    });
-  } catch (err) {
-    const status = err.response?.status || 500;
-    const errorMsg =
-      err.response?.data?.errors || err.response?.data || err.message;
-
-    return res.status(status >= 400 && status < 600 ? status : 500).json({
-      success: false,
-      message: `Jira transition issue error: ${
-        typeof errorMsg === "string" ? errorMsg : JSON.stringify(errorMsg)
-      }`,
-      timestamp: new Date().toISOString(),
-      data: err.response?.data || null,
-    });
-  }
-});
-
-// Create a Jira issue (requires JIRA_BASE_URL, JIRA_EMAIL, JIRA_API_TOKEN)
-app.post("/api/jira/issue", async (req, res) => {
-  try {
-    const baseUrl = process.env.JIRA_BASE_URL;
-    const email = process.env.JIRA_EMAIL;
-    const apiToken = process.env.JIRA_API_TOKEN;
-
-    if (!baseUrl || !email || !apiToken) {
-      return res.status(503).json({
-        success: false,
-        message:
-          "Jira not configured. Set JIRA_BASE_URL, JIRA_EMAIL, JIRA_API_TOKEN.",
-        timestamp: new Date().toISOString(),
-        data: null,
-      });
-    }
-
-    const {
-      projectKey = process.env.JIRA_PROJECT_KEY || "KAN",
-      summary,
-      description,
-      issueType = "Task",
-      labels = [],
-    } = req.body || {};
-
-    if (!summary) {
-      return res.status(400).json({
-        success: false,
-        message: "summary is required",
-        timestamp: new Date().toISOString(),
-        data: null,
-      });
-    }
-
-    // Allow plain text or ADF object in description
-    let adfDescription = description;
-    if (!adfDescription || typeof adfDescription === "string") {
-      const textValue =
-        typeof adfDescription === "string" ? adfDescription : "";
-      adfDescription = {
-        type: "doc",
-        version: 1,
-        content: [
-          {
-            type: "paragraph",
-            content: textValue
-              ? [
-                  {
-                    type: "text",
-                    text: textValue,
-                  },
-                ]
-              : [],
-          },
-        ],
-      };
-    }
-
-    const url = `${baseUrl.replace(/\/$/, "")}/rest/api/3/issue`;
-    const payload = {
-      fields: {
-        project: { key: projectKey },
-        summary,
-        issuetype: { name: issueType },
-        description: adfDescription,
-        ...(Array.isArray(labels) && labels.length > 0 ? { labels } : {}),
-      },
-    };
-
-    const result = await axios.post(url, payload, {
-      headers: {
-        Accept: "application/json",
-        "Content-Type": "application/json",
-      },
-      auth: { username: email, password: apiToken },
-    });
-
-    return res.status(201).json({
-      success: true,
-      message: `Jira issue created: ${result.data?.key || "OK"}`,
-      timestamp: new Date().toISOString(),
-      data: result.data,
-    });
-  } catch (err) {
-    const status = err.response?.status || 500;
-    const errorMsg =
-      err.response?.data?.errors || err.response?.data || err.message;
-    return res.status(status >= 400 && status < 600 ? status : 500).json({
-      success: false,
-      message: `Jira create issue error: ${
-        typeof errorMsg === "string" ? errorMsg : JSON.stringify(errorMsg)
-      }`,
-      timestamp: new Date().toISOString(),
-      data: err.response?.data || null,
-    });
-  }
-});
-
-// Chat endpoint with MCP tool calling
->>>>>>> fec3b558
 app.post("/api/chat", async (req, res) => {
   try {
     const { message, userId, conversationId } = req.body;
@@ -1223,7 +1211,6 @@
       });
     }
 
-<<<<<<< HEAD
     // Get or create conversation (no ownership checks; userId optional)
     let conversation;
     if (conversationId) {
@@ -1240,20 +1227,6 @@
       conversation = await db.createConversation(userId || null, "New Chat");
       console.log(`📝 Created new conversation: ${conversation.id}`);
     }
-=======
-    // Get available tools
-    const tools = [
-      ...(notionTools ? notionTools.getFunctionDeclarations() : []),
-      ...(githubTools ? githubTools.getFunctionDeclarations() : []),
-      ...(jiraTools ? jiraTools.getFunctionDeclarations() : []),
-    ];
-
-    const availableFunctions = {
-      ...(notionTools ? notionTools.getAvailableFunctions() : {}),
-      ...(githubTools ? githubTools.getAvailableFunctions() : {}),
-      ...(jiraTools ? jiraTools.getAvailableFunctions() : {}),
-    };
->>>>>>> fec3b558
 
     // Save user message to database
     await db.createMessage(conversation.id, userId || null, "user", message);
@@ -1287,6 +1260,11 @@
         ...(teamTools ? teamTools.getFunctionDeclarations() : []),
       ];
 
+    const availableFunctions = {
+      ...(notionTools ? notionTools.getAvailableFunctions() : {}),
+      ...(githubTools ? githubTools.getAvailableFunctions() : {}),
+      ...(jiraTools ? jiraTools.getAvailableFunctions() : {}),
+    };
       const availableFunctions = {
         ...(notionTools ? notionTools.getAvailableFunctions() : {}),
         ...(githubTools ? githubTools.getAvailableFunctions() : {}),
@@ -1389,12 +1367,9 @@
     const tools = [
       ...(notionTools ? notionTools.getFunctionDeclarations() : []),
       ...(githubTools ? githubTools.getFunctionDeclarations() : []),
-<<<<<<< HEAD
       ...(slackTools ? slackTools.getFunctionDeclarations() : []),
       ...(teamTools ? teamTools.getFunctionDeclarations() : []),
-=======
       ...(jiraTools ? jiraTools.getFunctionDeclarations() : []),
->>>>>>> fec3b558
     ];
 
     return res.json({
@@ -1408,12 +1383,9 @@
           gemini: !!geminiClient,
           notion: !!notionTools,
           github: !!githubTools,
-<<<<<<< HEAD
+          jira: !!jiraTools,
           slack: !!slackTools,
           team: !!teamTools,
-=======
-          jira: !!jiraTools,
->>>>>>> fec3b558
         },
       },
     });
