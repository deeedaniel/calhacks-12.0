{
  "name": "backend",
  "version": "1.0.0",
  "description": "Backend API server",
  "main": "server.js",
  "scripts": {
    "start": "node server.js",
    "dev": "node server.js",
    "test": "echo \"Error: no test specified\" && exit 1"
  },
  "keywords": [
    "api",
    "express",
    "backend"
  ],
  "author": "",
  "license": "ISC",
  "type": "commonjs",
  "dependencies": {
    "@google/generative-ai": "^0.21.0",
    "@supabase/supabase-js": "^2.76.1",
    "axios": "^1.7.7",
    "cors": "^2.8.5",
    "dotenv": "^16.4.5",
    "express": "^5.1.0",
<<<<<<< HEAD
    "form-data": "^4.0.0"
=======
    "form-data": "^4.0.0",
    "node-fetch": "^3.3.2"
>>>>>>> fec3b558
  }
}<|MERGE_RESOLUTION|>--- conflicted
+++ resolved
@@ -21,13 +21,12 @@
     "@supabase/supabase-js": "^2.76.1",
     "axios": "^1.7.7",
     "cors": "^2.8.5",
+    "cors": "^2.8.5",
     "dotenv": "^16.4.5",
     "express": "^5.1.0",
-<<<<<<< HEAD
-    "form-data": "^4.0.0"
-=======
     "form-data": "^4.0.0",
     "node-fetch": "^3.3.2"
->>>>>>> fec3b558
+    "express": "^5.1.0",
+    "form-data": "^4.0.0"
   }
 }